import uuid
from typing import List, Dict
from collections import defaultdict
from datetime import datetime
import json
import logging
from openai.embeddings_utils import cosine_similarity
from llms import chat_gpt_prompt, get_embedding


class DateTimeEncoder(json.JSONEncoder):
    def default(self, obj):
        if isinstance(obj, datetime):
            return obj.isoformat()
        return super(DateTimeEncoder, self).default(obj)


class MemoryLog:
    """
    A class that represents the raw data that the agent collects.

    This would be the raw messages that the agent receives from the user
    and also the messages that the agent sends to the user.
    """

    def __init__(self, role: str, content: str):
        self.id = uuid.uuid4()
        self.role = role
        self.content = content
        self.created_at = datetime.now()

    def to_dict(self) -> Dict:
        return {
            "id": str(self.id),
            "role": self.role,
            "content": self.content,
            "created_at": self.created_at,
        }

    @staticmethod
    def from_dict(data: Dict):
        memory_log = MemoryLog(role=data["role"], content=data["content"])
        memory_log.id = uuid.UUID(data["id"])
        memory_log.created_at = data["created_at"]
        return memory_log


class SummaryNode:
    """
    This class represents a rollup of memory logs. It is a summary of a list of
    memory logs that are chronologically sequential.
    """

    def __init__(self, logs: List[MemoryLog]):
        self.id = uuid.uuid4()
        self.logs = logs
        self.content: str
        self.created_at = datetime.now()
        self.embedding = None

    @chat_gpt_prompt
    def _summary_prompt(self) -> str:
        """
        Generates a summary of the memory logs. ChatGPT executes the prompt
        returned by this method.
        """

        prompt = "The following is a conversation between the ASSISTANT and the USER:\n\n"

        for log in self.logs:
            prompt += f"{log.role.capitalize()}: {log.content}\n\n"

<<<<<<< HEAD
        prompt += "TASK: Based on the above conversation, write a concise list of the information that was shared between the USER and the ASSISTANT." \
                  "Include every piece of knowledge that was shared, regarding persons, concepts or events, do not add any information that did not come up in the conversation."
=======
        prompt += (
            "Based on the above conversation, write a concise yet comprehensive "
            "executive summary highlighting the most important and salient "
            "information. Focus on essential details such as personal information, people, places, things, "
            "concepts, events, and ideas discussed in the conversation. "
            "Please ignore any unimportant dialogue or irrelevant information "
            "that does not contribute to the salient parts of the conversation. "
            "For example if a user talks about himself, make sure to include dot points about his details. Don't just say that `the use shared the information`, you must record it"
        )
>>>>>>> 20cf6bc8

        return prompt

    def generate_summary(self) -> str:
        """Generate a summary of the memory logs."""
        self.content = self._summary_prompt()
        self.embedding = get_embedding(self.content)

    def to_dict(self) -> Dict:
        return {
            "id": str(self.id),
            "logs": [log.to_dict() for log in self.logs],
            "content": self.content,
            "embedding": self.embedding,
            "created_at": self.created_at,
        }

    @staticmethod
    def from_dict(data: Dict):
        logs = [MemoryLog.from_dict(log_data) for log_data in data["logs"]]
        summary_node = SummaryNode(logs=logs)
        summary_node.id = uuid.UUID(data["id"])
        summary_node.content = data["content"]
        summary_node.created_at = data["created_at"]
        summary_node.embedding = data["embedding"]
        return summary_node


class KnowledgeNode:
    """
    A class that represents a knowledge base article, which is a summary
    or representation of a group of (clustered) summary nodes.
    """

    def __init__(self, summary_nodes: List[SummaryNode]):
        self.id = uuid.uuid4()
        self.summary_nodes = summary_nodes
        self.topic = None
        self.content: str
        self.embedding = None

    @chat_gpt_prompt
    def topic_prompt(self):
        prompt = f"ARTICLE: {self.content}"
        prompt += (
            f"TASK: Based on this ARTICLE please write an heading for the ARTICLE. The heading should be informative and capture the essence of the content of the article."
            f"Only return the heading"
        )
        return prompt

    def generate_topic(self):
        self.topic = self.topic_prompt

    @chat_gpt_prompt
    def _article_prompt(self, topic):
        """
        Generates a knowledge base article based on the summary nodes, and the topic provided. ChatGPT
        executes the prompt returned by this method.
        """

        prompt = "INFORMATION: "

        for index, summary_node in enumerate(self.summary_nodes):
            prompt += f"{index+1}. {summary_node.content}\n\n"

        prompt += (
            f"TASK: Based on this INFORMATION, extract all knowledge that regards the following topic: {topic},"
            f"and write a short knwoledge article about that topic. Be sure to include each piece of knowledge, that directly relates to {topic} and was included in the INFORMATION."
            f"Don't add anything that was not included in the INFORMATION. Return only the knowledge article"
        )

        return prompt

    @chat_gpt_prompt
    def _update_article_prompt(self, new_summary_node, topic):
        prompt = f"ARTICLE: {self.content}"

        prompt += f"NEW INFORMATION:  {new_summary_node}\n\n"

        prompt += (
            f"TASK: Based on this NEW INFORMATION, update the ARTICLE with all information that regards the following topic: {topic}. "
            f"Be sure to include each piece of knowledge, that directly relates to {topic} and was included in the NEW INFORMATION or the ARTICLE."
            f"Don't add anything that was not included in the NEW INFORMATION or the ARTICLE. Return only the updated article"
        )

        return prompt

    def generate_article(self, topic):
        self.content = self._article_prompt(topic)
        logging.info(f"<>{self.content}<>")
        self.embedding = get_embedding(self.content)

    def update_article(self, summary_node, topic):
        self.content = self._update_article_prompt(summary_node, topic)
        self.embedding = get_embedding(self.content)

    def to_dict(self) -> Dict:
        return {
            "id": str(self.id),
            "summary_nodes": [cluster.to_dict() for cluster in self.summary_nodes],
            "content": self.content,
            "embedding": self.embedding,
        }

    @staticmethod
    def from_dict(data: Dict):
        summary_nodes = [
            SummaryNode.from_dict(cluster_data)
            for cluster_data in data["summary_nodes"]
        ]
        knowledge_node = KnowledgeNode(summary_nodes=summary_nodes)
        knowledge_node.id = uuid.UUID(data["id"])
        knowledge_node.content = data["content"]
        knowledge_node.embedding = data["embedding"]
        return knowledge_node


class HierarchicalMemory:
    """
    This class manages the HMCS system. It is responsible for building the
    summary nodes, knowledge nodes and also querying for memories.

    Example
    -------
    >>> memory = HierarchicalMemory()
    >>> node = memory.query("What is the birthday of bob")
    >>> node
    KnowledgeNode(content="Bob is a user that I interacted with on 12/03/2023, Bob's birthday is on 1/1/2000")
    >>> node.summary_nodes[0].logs
    [
        MemoryLog(role="user", content="My name is Bob"),
        MemoryLog(role="user", content="My birthday is on 1/1/2000")
    ]
    """

    def __init__(self):
        self.logs: list = []
        self.summary_nodes: list = []
        self.knowledge_nodes: list = []
        self.rolling_window_size = 20

    def query(self, query: str) -> KnowledgeNode:
        """
        This method is responsible for querying the memory for a given query.
        """
        query_embedding = get_embedding(query)
        # find the most similar knowledge node
        if self.knowledge_nodes:
            knowledge_node = max(
                self.knowledge_nodes,
                key=lambda node: cosine_similarity(node.embedding, query_embedding),
            )
            return knowledge_node
        return None

    def add_log(self, role, content) -> None:
        log = MemoryLog(role=role, content=content)
        self.logs.append(log)
        if len(self.logs) == self.rolling_window_size:
            self.build_summary_node()

    @chat_gpt_prompt
    def _llm_classification(self, summary_node, knowledge_node):
        """
        This method is responsible for classifying a summary node as either
        a new knowledge node or an existing knowledge node.
        """
        prompt = (
<<<<<<< HEAD
            f"Given the following summary:\n\n{summary_node.content}\n\n"
            f"and the following knowledge base article:\n\n{knowledge_node.content}\n\n"
            "Please classify whether the summary has relevant information that can be added to the knowledge base article.\n\n"
            "If the summary is not related or relevant to the knowledge base article, please answer with `<no>`\n\n"
            "If the summary is relevant to the knowledge base article, please answer with `<yes>`\n\n"
=======
            f"Given the following summary (X):\n\n{summary_node.content}\n\n"
            f"and the following text (Y):\n\n{knowledge_node.content}\n\n"
            "Please classify whether the summary is similar or distinct to the text. If Y has a title, please compare the summary to the title.\n\n"
            "If the summary has a different/distinct topic to the provided text, please answer with `<no>`\n\n"
            "If the summary is similar to the provided text, please answer with `<yes>`\n\n"
>>>>>>> 20cf6bc8
        )

        return prompt

    def _semantic_similarity(self, summary_node, n_nearest=1):
        """
        This method is responsible for calculating the semantic similarity between a summary node and the knowledge nodes.
        The method returns the n_nearest knowledge nodes to the summary node in embedding space
        """
        if len(self.knowledge_nodes) == 0:
            return [None]

        embedding = summary_node.embedding

        similarities = []

        for knowledge_node in self.knowledge_nodes:
            similarity = cosine_similarity(embedding, knowledge_node.embedding)
            similarities.append([similarity, knowledge_node])

        # Sort the similarities list in descending order based on similarity value
        similarities.sort(key=lambda x: x[0], reverse=True)

<<<<<<< HEAD
        # Take the top n_nearest knowledge nodes
        most_similar = similarities[:n_nearest]
=======
        classification = self._llm_classification(summary_node, knowledge_node)
        print(classification)
        if "<yes>" in classification:
            return knowledge_node
        else:
            return None
>>>>>>> 20cf6bc8

        if len(most_similar) == 0:
            return [None]

        found_nodes = []
        for similarity, knowledge_node in most_similar:
            if "<yes>" in self._llm_classification(summary_node, knowledge_node):
                found_nodes.append(knowledge_node)

        if len(found_nodes) == 0:
            return [None]

        return found_nodes

    def build_summary_node(self, n_nearest=3) -> None:
        """After a rolling window of X logs, we build a summary node that summarizes the logs"""
        summary_node = SummaryNode(self.logs)
        summary_node.generate_summary()
        logging.info("<created summary node>")
        self.summary_nodes.append(summary_node)
        self.logs = []

        # If there are no knowledge nodes, we create one with the summary node
        # If there are knowledge nodes, we check if the summary node is similar to any of them
        # If it is, we update the closest knowledge base article with the summary node
        similar_knowledge_nodes = self._semantic_similarity(summary_node, n_nearest)
        existing_topics = []
        for node in similar_knowledge_nodes:
            if node is not None:
                node.summary_nodes.append(summary_node)
                node.update_article(summary_node, node.topic)
                logging.info(f"<updated knowledge node: {node.topic}>")
                logging.info(f"<> {node.content} <>")
                existing_topics.append(node.topic)

        new_topics = self.create_new_topics(summary_node.content, existing_topics)
        logging.info(f"<> New topics found: {new_topics} <>")
        for topic in new_topics:
            logging.info(f"<creating new knowledge node about {topic}>")
            new_node = KnowledgeNode(summary_nodes=[summary_node])
            new_node.generate_article(topic)
            self.knowledge_nodes.append(new_node)

    @chat_gpt_prompt
    def _new_topics_prompt(self, summary, existing_topics):
        topics_string = str(existing_topics).replace(',', ';')

        prompt = f"INFORMATION:  {summary}, EXISTING TOPICS: {topics_string}\n\n"

        prompt += (
            f"TASK: Based on this INFORMATION create a list of new topics, that covers the part of the INFORMATION, that "
            f"is not already covered by the EXISTING TOPICS. Use as few new topics as possible to cover all of the INFORMATION that "
            f"is not covered by the existing topics. The name of a topic should be as concise as possible and capture the essence of the information that should be described."
            f"Only add a topic, when meaningful information, regarding that topic is in the INFORMATION"
            f"Return only the names of the topics separated by ';'. Structure your output like this: '[name1; name2; name3]'. "
            f"If there are no new topics that would complement the EXISTING TOPICS, just return: '[no topic found]'"
        )

        return prompt

    def create_new_topics(self, summary, existing_topics):
        new_topics_string = self._new_topics_prompt(summary, existing_topics)
        if "no topic found" in new_topics_string.lower():
            return None

        new_topics_string = new_topics_string.replace("'", "")
        position = new_topics_string.find("[")
        if position != -1:  # Check if the character is found
            result = new_topics_string[position + 1:]
        else:
            result = new_topics_string

        position = new_topics_string.find("]")
        if position != -1:  # Check if the character is found
            result = new_topics_string[:position]
        else:
            result = new_topics_string

        new_topics = new_topics_string.split(";")

        return new_topics


    def reindex_knowledge_nodes(self) -> None:
        """
        Clusters summary nodes into different groups, and then uses llm to
        come up with a knowledge base article for each group.
        """
        raise NotImplementedError

    def to_json(self) -> str:
        return json.dumps(
            {
                "logs": [log.to_dict() for log in self.logs],
                "summary_nodes": [
                    summary_node.to_dict() for summary_node in self.summary_nodes
                ],
                "knowledge_nodes": [
                    knowledge_node.to_dict() for knowledge_node in self.knowledge_nodes
                ],
            },
            indent=4,
            cls=DateTimeEncoder,
        )
    
    @classmethod
    def from_json(cls, path: str):
        with open(path) as f:
            data = json.load(f)

        memory = cls()
        memory.logs = [MemoryLog.from_dict(log_data) for log_data in data["logs"]]
        memory.summary_nodes = [
            SummaryNode.from_dict(summary_node_data)
            for summary_node_data in data["summary_nodes"]
        ]
        memory.knowledge_nodes = [
            KnowledgeNode.from_dict(knowledge_node_data)
            for knowledge_node_data in data["knowledge_nodes"]
        ]
        return memory<|MERGE_RESOLUTION|>--- conflicted
+++ resolved
@@ -70,20 +70,8 @@
         for log in self.logs:
             prompt += f"{log.role.capitalize()}: {log.content}\n\n"
 
-<<<<<<< HEAD
         prompt += "TASK: Based on the above conversation, write a concise list of the information that was shared between the USER and the ASSISTANT." \
                   "Include every piece of knowledge that was shared, regarding persons, concepts or events, do not add any information that did not come up in the conversation."
-=======
-        prompt += (
-            "Based on the above conversation, write a concise yet comprehensive "
-            "executive summary highlighting the most important and salient "
-            "information. Focus on essential details such as personal information, people, places, things, "
-            "concepts, events, and ideas discussed in the conversation. "
-            "Please ignore any unimportant dialogue or irrelevant information "
-            "that does not contribute to the salient parts of the conversation. "
-            "For example if a user talks about himself, make sure to include dot points about his details. Don't just say that `the use shared the information`, you must record it"
-        )
->>>>>>> 20cf6bc8
 
         return prompt
 
@@ -252,19 +240,11 @@
         a new knowledge node or an existing knowledge node.
         """
         prompt = (
-<<<<<<< HEAD
-            f"Given the following summary:\n\n{summary_node.content}\n\n"
-            f"and the following knowledge base article:\n\n{knowledge_node.content}\n\n"
-            "Please classify whether the summary has relevant information that can be added to the knowledge base article.\n\n"
-            "If the summary is not related or relevant to the knowledge base article, please answer with `<no>`\n\n"
-            "If the summary is relevant to the knowledge base article, please answer with `<yes>`\n\n"
-=======
             f"Given the following summary (X):\n\n{summary_node.content}\n\n"
             f"and the following text (Y):\n\n{knowledge_node.content}\n\n"
             "Please classify whether the summary is similar or distinct to the text. If Y has a title, please compare the summary to the title.\n\n"
             "If the summary has a different/distinct topic to the provided text, please answer with `<no>`\n\n"
             "If the summary is similar to the provided text, please answer with `<yes>`\n\n"
->>>>>>> 20cf6bc8
         )
 
         return prompt
@@ -288,17 +268,8 @@
         # Sort the similarities list in descending order based on similarity value
         similarities.sort(key=lambda x: x[0], reverse=True)
 
-<<<<<<< HEAD
         # Take the top n_nearest knowledge nodes
         most_similar = similarities[:n_nearest]
-=======
-        classification = self._llm_classification(summary_node, knowledge_node)
-        print(classification)
-        if "<yes>" in classification:
-            return knowledge_node
-        else:
-            return None
->>>>>>> 20cf6bc8
 
         if len(most_similar) == 0:
             return [None]
